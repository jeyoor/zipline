--- conflicted
+++ resolved
@@ -24,21 +24,13 @@
 from numbers import Integral
 from operator import attrgetter
 
-<<<<<<< HEAD
-from itertools import chain
-=======
 from six.moves import filter
->>>>>>> 0cdd88a0
 from six import (
     exec_,
     iteritems,
     itervalues,
     string_types,
 )
-<<<<<<< HEAD
-=======
-
->>>>>>> 0cdd88a0
 
 from zipline.errors import (
     AttachPipelineAfterInitialize,
@@ -520,8 +512,6 @@
 
         return daily_stats
 
-<<<<<<< HEAD
-=======
     def _write_and_map_id_index_to_sids(self, identifiers, as_of_date):
         # Build new Assets for identifiers that can't be resolved as
         # sids/Assets
@@ -551,7 +541,6 @@
             identifiers, as_of_date,
         )
 
->>>>>>> 0cdd88a0
     def _create_daily_stats(self, perfs):
         # create daily and cumulative stats dataframe
         daily_perfs = []
@@ -1118,20 +1107,14 @@
         self.blotter.cancel(order_id)
 
     @api_method
+    @require_initialized(HistoryInInitialize())
     def history(self, sids, bar_count, frequency, field, ffill=True):
         if self.data_portal is None:
             raise Exception("no data portal!")
 
-<<<<<<< HEAD
         return self.data_portal.get_history_window(
             sids,
             self.get_datetime(),
-=======
-    @api_method
-    @require_initialized(HistoryInInitialize())
-    def history(self, bar_count, frequency, field, ffill=True):
-        history_spec = self.get_history_spec(
->>>>>>> 0cdd88a0
             bar_count,
             frequency,
             field,
