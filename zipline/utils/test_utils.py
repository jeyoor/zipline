--- conflicted
+++ resolved
@@ -1,18 +1,3 @@
-#
-# Copyright 2015 Quantopian, Inc.
-#
-# Licensed under the Apache License, Version 2.0 (the "License");
-# you may not use this file except in compliance with the License.
-# You may obtain a copy of the License at
-#
-#     http://www.apache.org/licenses/LICENSE-2.0
-#
-# Unless required by applicable law or agreed to in writing, software
-# distributed under the License is distributed on an "AS IS" BASIS,
-# WITHOUT WARRANTIES OR CONDITIONS OF ANY KIND, either express or implied.
-# See the License for the specific language governing permissions and
-# limitations under the License.
-
 from contextlib import contextmanager
 from functools import wraps
 from itertools import (
@@ -24,48 +9,32 @@
 import shutil
 from string import ascii_uppercase
 import tempfile
+from bcolz import ctable
 
 from logbook import FileHandler
 from mock import patch
-import numpy as np
 from numpy.testing import assert_allclose, assert_array_equal
+import pandas as pd
+from pandas.tseries.offsets import MonthBegin
+from six import iteritems, itervalues
+from six.moves import filter
+from sqlalchemy import create_engine
+
+from zipline.assets import AssetFinder
+from zipline.assets.asset_writer import AssetDBWriterFromDataFrame
+from zipline.assets.futures import CME_CODE_TO_MONTH
 from zipline.data.data_portal import DataPortal
 from zipline.data.minute_writer import MinuteBarWriterFromDataFrames
+from zipline.data.us_equity_pricing import SQLiteAdjustmentWriter, OHLC, \
+    UINT32_MAX, BcolzDailyBarWriter
 from zipline.finance.order import ORDER_STATUS
 from zipline.utils import security_list
-import pandas as pd
-<<<<<<< HEAD
-from six import (
-    itervalues,
-    iteritems)
-=======
-from pandas.tseries.offsets import MonthBegin
-from six import iteritems, itervalues
->>>>>>> 0cdd88a0
-from six.moves import filter
-from sqlalchemy import create_engine
-
-from zipline.assets import AssetFinder
-from zipline.assets.asset_writer import AssetDBWriterFromDataFrame
-<<<<<<< HEAD
-
-
+
+import numpy as np
 from numpy import (
     float64,
     uint32
 )
-from bcolz import ctable
-
-from zipline.data.us_equity_pricing import (
-    BcolzDailyBarWriter,
-    OHLC,
-    UINT32_MAX,
-    SQLiteAdjustmentWriter)
-=======
-from zipline.assets.futures import CME_CODE_TO_MONTH
-from zipline.finance.blotter import ORDER_STATUS
-from zipline.utils import security_list
->>>>>>> 0cdd88a0
 
 
 EPOCH = pd.Timestamp(0, tz='UTC')
@@ -118,33 +87,6 @@
     return output, transaction_count
 
 
-def check_algo_results(test,
-                       results,
-                       expected_transactions_count=None,
-                       expected_order_count=None,
-                       expected_positions_count=None,
-                       sid=None):
-
-    if expected_transactions_count is not None:
-        txns = flatten_list(results["transactions"])
-        test.assertEqual(expected_transactions_count, len(txns))
-
-    if expected_positions_count is not None:
-        raise NotImplementedError
-
-    if expected_order_count is not None:
-        # de-dup orders on id, because orders are put back into perf packets
-        # whenever they a txn is filled
-        orders = set([order['id'] for order in
-                      flatten_list(results["orders"])])
-
-        test.assertEqual(expected_order_count, len(orders))
-
-
-def flatten_list(list):
-    return [item for sublist in list for item in sublist]
-
-
 def assert_single_position(test, zipline):
 
     output, transaction_count = drain_zipline(test, zipline)
@@ -179,7 +121,7 @@
         test.assertEqual(
             order['status'],
             ORDER_STATUS.FILLED,
-            order)
+            "")
 
     test.assertEqual(
         len(closing_positions),
@@ -754,24 +696,6 @@
         The data to feed to the writer. By default this maps:
         ('A', 'B', 'C') -> map(ord, 'ABC')
     """
-<<<<<<< HEAD
-    def __init__(self, data=None, start_date=None, end_date=None):
-        self._eng = None
-        if start_date is None:
-            start_date = pd.Timestamp(0)
-
-        if end_date is None:
-            end_date = pd.Timestamp(2015)
-
-        if data is None:
-            data = make_simple_asset_info(
-                list(map(ord, 'ABC')),
-                start_date,
-                end_date,
-            )
-
-        self._data = AssetDBWriterFromDataFrame(data)
-=======
     def __init__(self, **frames):
         self._eng = None
         if not frames:
@@ -783,7 +707,6 @@
                 )
             }
         self._data = AssetDBWriterFromDataFrame(**frames)
->>>>>>> 0cdd88a0
 
     def __enter__(self):
         self._eng = eng = create_engine('sqlite://')
@@ -808,8 +731,90 @@
         super(tmp_asset_finder, self).__init__(**frames)
 
     def __enter__(self):
-<<<<<<< HEAD
-        return AssetFinder(super(tmp_asset_finder, self).__enter__())
+        return self._finder_cls(super(tmp_asset_finder, self).__enter__())
+
+
+class SubTestFailures(AssertionError):
+    def __init__(self, *failures):
+        self.failures = failures
+
+    def __str__(self):
+        return 'failures:\n  %s' % '\n  '.join(
+            '\n    '.join((
+                ', '.join('%s=%r' % item for item in scope.items()),
+                '%s: %s' % (type(exc).__name__, exc),
+            )) for scope, exc in self.failures,
+        )
+
+
+def subtest(iterator, *_names):
+    """Construct a subtest in a unittest.
+
+    This works by decorating a function as a subtest. The test will be run
+    by iterating over the ``iterator`` and *unpacking the values into the
+    function. If any of the runs fail, the result will be put into a set and
+    the rest of the tests will be run. Finally, if any failed, all of the
+    results will be dumped as one failure.
+
+    Parameters
+    ----------
+    iterator : iterable[iterable]
+        The iterator of arguments to pass to the function.
+    *name : iterator[str]
+        The names to use for each element of ``iterator``. These will be used
+        to print the scope when a test fails. If not provided, it will use the
+        integer index of the value as the name.
+
+    Examples
+    --------
+
+    ::
+
+       class MyTest(TestCase):
+           def test_thing(self):
+               # Example usage inside another test.
+               @subtest(([n] for n in range(100000)), 'n')
+               def subtest(n):
+                   self.assertEqual(n % 2, 0, 'n was not even')
+               subtest()
+
+           @subtest(([n] for n in range(100000)), 'n')
+           def test_decorated_function(self, n):
+               # Example usage to parameterize an entire function.
+               self.assertEqual(n % 2, 1, 'n was not odd')
+
+    Notes
+    -----
+    We use this when we:
+
+    * Will never want to run each parameter individually.
+    * Have a large parameter space we are testing
+      (see tests/utils/test_events.py).
+
+    ``nose_parameterized.expand`` will create a test for each parameter
+    combination which bloats the test output and makes the travis pages slow.
+
+    We cannot use ``unittest2.TestCase.subTest`` because nose, pytest, and
+    nose2 do not support ``addSubTest``.
+    """
+    def dec(f):
+        @wraps(f)
+        def wrapped(*args, **kwargs):
+            names = _names
+            failures = []
+            for scope in iterator:
+                scope = tuple(scope)
+                try:
+                    f(*args + scope, **kwargs)
+                except Exception as e:
+                    if not names:
+                        names = count()
+                    failures.append((dict(zip(names, scope)), e))
+            if failures:
+                raise SubTestFailures(*failures)
+
+        return wrapped
+    return dec
 
 
 class MockDailyBarReader(object):
@@ -867,90 +872,4 @@
 
     writer.write(splits, mergers, dividends)
 
-    return path
-=======
-        return self._finder_cls(super(tmp_asset_finder, self).__enter__())
-
-
-class SubTestFailures(AssertionError):
-    def __init__(self, *failures):
-        self.failures = failures
-
-    def __str__(self):
-        return 'failures:\n  %s' % '\n  '.join(
-            '\n    '.join((
-                ', '.join('%s=%r' % item for item in scope.items()),
-                '%s: %s' % (type(exc).__name__, exc),
-            )) for scope, exc in self.failures,
-        )
-
-
-def subtest(iterator, *_names):
-    """Construct a subtest in a unittest.
-
-    This works by decorating a function as a subtest. The test will be run
-    by iterating over the ``iterator`` and *unpacking the values into the
-    function. If any of the runs fail, the result will be put into a set and
-    the rest of the tests will be run. Finally, if any failed, all of the
-    results will be dumped as one failure.
-
-    Parameters
-    ----------
-    iterator : iterable[iterable]
-        The iterator of arguments to pass to the function.
-    *name : iterator[str]
-        The names to use for each element of ``iterator``. These will be used
-        to print the scope when a test fails. If not provided, it will use the
-        integer index of the value as the name.
-
-    Examples
-    --------
-
-    ::
-
-       class MyTest(TestCase):
-           def test_thing(self):
-               # Example usage inside another test.
-               @subtest(([n] for n in range(100000)), 'n')
-               def subtest(n):
-                   self.assertEqual(n % 2, 0, 'n was not even')
-               subtest()
-
-           @subtest(([n] for n in range(100000)), 'n')
-           def test_decorated_function(self, n):
-               # Example usage to parameterize an entire function.
-               self.assertEqual(n % 2, 1, 'n was not odd')
-
-    Notes
-    -----
-    We use this when we:
-
-    * Will never want to run each parameter individually.
-    * Have a large parameter space we are testing
-      (see tests/utils/test_events.py).
-
-    ``nose_parameterized.expand`` will create a test for each parameter
-    combination which bloats the test output and makes the travis pages slow.
-
-    We cannot use ``unittest2.TestCase.subTest`` because nose, pytest, and
-    nose2 do not support ``addSubTest``.
-    """
-    def dec(f):
-        @wraps(f)
-        def wrapped(*args, **kwargs):
-            names = _names
-            failures = []
-            for scope in iterator:
-                scope = tuple(scope)
-                try:
-                    f(*args + scope, **kwargs)
-                except Exception as e:
-                    if not names:
-                        names = count()
-                    failures.append((dict(zip(names, scope)), e))
-            if failures:
-                raise SubTestFailures(*failures)
-
-        return wrapped
-    return dec
->>>>>>> 0cdd88a0
+    return path